--- conflicted
+++ resolved
@@ -21,14 +21,11 @@
 from scanners.xxe.xxe_scanner import XXEScanner
 from scanners.cmdi.command_injection_scanner import CommandInjectionScanner
 from scanners.idor.idor_scanner import IDORScanner
-<<<<<<< HEAD
 from scanners.bac.bac_scanner import BrokenAccessControlScanner
-=======
 from scanners.ldap.ldap_injection_scanner import LDAPInjectionScanner
 from scanners.xpath.xpath_injection_scanner import XPathInjectionScanner
 from scanners.trace.trace_scanner import TraceScanner
 from scanners.ssji.ssji_scanner import SSJIScanner
->>>>>>> f834e339
 
 logger = logging.getLogger(__name__)
 security_logger = get_security_logger()
@@ -59,14 +56,11 @@
             'xxe': XXEScanner(config_manager),
             'cmdi': CommandInjectionScanner(config_manager),
             'idor': IDORScanner(config_manager),
-<<<<<<< HEAD
             'bac': BrokenAccessControlScanner(config_manager),
-=======
             'ldap': LDAPInjectionScanner(config_manager),
             'ssji': SSJIScanner(config_manager),
             'xpath': XPathInjectionScanner(config_manager),
             'trace': TraceScanner(config_manager),
->>>>>>> f834e339
         }
     
     def run_scan(self, scan_type: str) -> ScanResults:
