"""
Scanner Controller - Manages and coordinates vulnerability scanners
"""

import logging
import asyncio
import concurrent.futures
from datetime import datetime
from typing import List, Dict, Any
from core.config.config_manager import ConfigManager
from core.reporting.report_generator import ScanResults, Finding, Severity, ReportGenerator
from core.utils.logger import get_security_logger

# Import scanner modules
from scanners.sqli.sql_injection_scanner import SQLInjectionScanner
from scanners.xss.xss_scanner import XSSScanner
from scanners.csrf.csrf_scanner import CSRFScanner
from scanners.traversal.directory_traversal_scanner import DirectoryTraversalScanner
from scanners.auth.auth_bypass_scanner import AuthBypassScanner
from scanners.ssrf.ssrf_scanner import SSRFScanner
from scanners.xxe.xxe_scanner import XXEScanner
from scanners.cmdi.command_injection_scanner import CommandInjectionScanner
from scanners.idor.idor_scanner import IDORScanner
<<<<<<< HEAD
from scanners.rci.ruby_code_injection_scanner import RubyCodeInjectionScanner
=======
from scanners.php_code_injection.php_code_injection_scanner import PHPCodeInjectionScanner
from scanners.bac.bac_scanner import BrokenAccessControlScanner
from scanners.ldap.ldap_injection_scanner import LDAPInjectionScanner
from scanners.xpath.xpath_injection_scanner import XPathInjectionScanner
from scanners.trace.trace_scanner import TraceScanner
from scanners.ssji.ssji_scanner import SSJIScanner
>>>>>>> b36e1f2c

logger = logging.getLogger(__name__)
security_logger = get_security_logger()

class ScannerController:
    """Controls and coordinates vulnerability scanning operations."""
    
    def __init__(self, config_manager: ConfigManager, args):
        """
        Initialize the scanner controller.
        
        Args:
            config_manager: Configuration manager instance
            args: Command line arguments
        """
        self.config = config_manager
        self.args = args
        self.report_generator = ReportGenerator()
        
        # Initialize scanners
        self.scanners = {
            'sqli': SQLInjectionScanner(config_manager),
            'xss': XSSScanner(config_manager),
            'csrf': CSRFScanner(config_manager),
            'traversal': DirectoryTraversalScanner(config_manager),
            'auth': AuthBypassScanner(config_manager),
            'ssrf': SSRFScanner(config_manager),
            'xxe': XXEScanner(config_manager),
            'cmdi': CommandInjectionScanner(config_manager),
            'idor': IDORScanner(config_manager),
<<<<<<< HEAD
            'rci': RubyCodeInjectionScanner(config_manager),
=======
            'php_code_injection': PHPCodeInjectionScanner(config_manager),
            'bac': BrokenAccessControlScanner(config_manager),
            'ldap': LDAPInjectionScanner(config_manager),
            'ssji': SSJIScanner(config_manager),
            'xpath': XPathInjectionScanner(config_manager),
            'trace': TraceScanner(config_manager),
>>>>>>> b36e1f2c
        }
    
    def run_scan(self, scan_type: str) -> ScanResults:
        """
        Run the specified vulnerability scan.
        
        Args:
            scan_type: Type of scan to run ('sqli', 'xss', 'all', etc.)
            
        Returns:
            ScanResults containing findings and metadata
        """
        start_time = datetime.now()
        target = self.args.target
        
        logger.info(f"Starting {scan_type} scan on {target}")
        security_logger.log_scan_start(scan_type, target)
        
        try:
            if scan_type == "all":
                findings = self._run_all_scanners()
            elif scan_type in self.scanners:
                if self.config.is_scanner_enabled(scan_type):
                    scanner = self.scanners[scan_type]
                    findings = scanner.scan(target)
                else:
                    logger.warning(f"Scanner {scan_type} is disabled in configuration")
                    findings = []
            else:
                logger.error(f"Unknown scan type: {scan_type}")
                findings = []
            
            end_time = datetime.now()
            
            # Log scan completion
            security_logger.log_scan_complete(scan_type, target, len(findings))
            
            # Create scan results
            results = self.report_generator.create_scan_results(
                scan_type=scan_type,
                target=target,
                start_time=start_time,
                end_time=end_time,
                findings=findings,
                scanner_config=self.config.get('scanners'),
                command_line_args=vars(self.args)
            )
            
            return results
            
        except Exception as e:
            logger.error(f"Scan failed: {str(e)}")
            security_logger.log_error("SCAN_FAILED", str(e), target)
            raise
    
    def _run_all_scanners(self) -> List[Finding]:
        """Run all enabled scanners."""
        all_findings = []
        
        # Run enabled scanners
        enabled_scanners = [name for name in self.scanners.keys() 
                          if self.config.is_scanner_enabled(name)]
        
        if self.args.threads > 1:
            # Run scanners in parallel
            with concurrent.futures.ThreadPoolExecutor(max_workers=self.args.threads) as executor:
                future_to_scanner = {}
                
                for scanner_name in enabled_scanners:
                    scanner = self.scanners[scanner_name]
                    future = executor.submit(scanner.scan, self.args.target)
                    future_to_scanner[future] = scanner_name
                
                for future in concurrent.futures.as_completed(future_to_scanner):
                    scanner_name = future_to_scanner[future]
                    try:
                        findings = future.result()
                        all_findings.extend(findings)
                        logger.info(f"Completed {scanner_name} scan - {len(findings)} findings")
                    except Exception as e:
                        logger.error(f"Scanner {scanner_name} failed: {str(e)}")
        else:
            # Run scanners sequentially
            for scanner_name in enabled_scanners:
                try:
                    scanner = self.scanners[scanner_name]
                    findings = scanner.scan(self.args.target)
                    all_findings.extend(findings)
                    logger.info(f"Completed {scanner_name} scan - {len(findings)} findings")
                except Exception as e:
                    logger.error(f"Scanner {scanner_name} failed: {str(e)}")
        
        return all_findings<|MERGE_RESOLUTION|>--- conflicted
+++ resolved
@@ -21,16 +21,13 @@
 from scanners.xxe.xxe_scanner import XXEScanner
 from scanners.cmdi.command_injection_scanner import CommandInjectionScanner
 from scanners.idor.idor_scanner import IDORScanner
-<<<<<<< HEAD
 from scanners.rci.ruby_code_injection_scanner import RubyCodeInjectionScanner
-=======
 from scanners.php_code_injection.php_code_injection_scanner import PHPCodeInjectionScanner
 from scanners.bac.bac_scanner import BrokenAccessControlScanner
 from scanners.ldap.ldap_injection_scanner import LDAPInjectionScanner
 from scanners.xpath.xpath_injection_scanner import XPathInjectionScanner
 from scanners.trace.trace_scanner import TraceScanner
 from scanners.ssji.ssji_scanner import SSJIScanner
->>>>>>> b36e1f2c
 
 logger = logging.getLogger(__name__)
 security_logger = get_security_logger()
@@ -61,16 +58,13 @@
             'xxe': XXEScanner(config_manager),
             'cmdi': CommandInjectionScanner(config_manager),
             'idor': IDORScanner(config_manager),
-<<<<<<< HEAD
             'rci': RubyCodeInjectionScanner(config_manager),
-=======
             'php_code_injection': PHPCodeInjectionScanner(config_manager),
             'bac': BrokenAccessControlScanner(config_manager),
             'ldap': LDAPInjectionScanner(config_manager),
             'ssji': SSJIScanner(config_manager),
             'xpath': XPathInjectionScanner(config_manager),
             'trace': TraceScanner(config_manager),
->>>>>>> b36e1f2c
         }
     
     def run_scan(self, scan_type: str) -> ScanResults:
