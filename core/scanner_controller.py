"""
Scanner Controller - Manages and coordinates vulnerability scanners
"""

import logging
import asyncio
import concurrent.futures
from datetime import datetime
from typing import List, Dict, Any
from core.config.config_manager import ConfigManager
from core.reporting.report_generator import ScanResults, Finding, Severity, ReportGenerator
from core.utils.logger import get_security_logger

# Import scanner modules
from scanners.sqli.sql_injection_scanner import SQLInjectionScanner
from scanners.xss.xss_scanner import XSSScanner
from scanners.csrf.csrf_scanner import CSRFScanner
from scanners.traversal.directory_traversal_scanner import DirectoryTraversalScanner
from scanners.auth.auth_bypass_scanner import AuthBypassScanner
from scanners.ssrf.ssrf_scanner import SSRFScanner
from scanners.xxe.xxe_scanner import XXEScanner
from scanners.cmdi.command_injection_scanner import CommandInjectionScanner
from scanners.idor.idor_scanner import IDORScanner
<<<<<<< HEAD
from scanners.ssji.ssji_scanner import SSJIScanner
=======
from scanners.xpath.xpath_injection_scanner import XPathInjectionScanner
from scanners.trace.trace_scanner import TraceScanner

>>>>>>> 8c539426

logger = logging.getLogger(__name__)
security_logger = get_security_logger()

class ScannerController:
    """Controls and coordinates vulnerability scanning operations."""
    
    def __init__(self, config_manager: ConfigManager, args):
        """
        Initialize the scanner controller.
        
        Args:
            config_manager: Configuration manager instance
            args: Command line arguments
        """
        self.config = config_manager
        self.args = args
        self.report_generator = ReportGenerator()
        
        # Initialize scanners
        self.scanners = {
            'sqli': SQLInjectionScanner(config_manager),
            'xss': XSSScanner(config_manager),
            'csrf': CSRFScanner(config_manager),
            'traversal': DirectoryTraversalScanner(config_manager),
            'auth': AuthBypassScanner(config_manager),
            'ssrf': SSRFScanner(config_manager),
            'xxe': XXEScanner(config_manager),
            'cmdi': CommandInjectionScanner(config_manager),
            'idor': IDORScanner(config_manager),
<<<<<<< HEAD
            'ssji': SSJIScanner(config_manager),
=======
            'xpath': XPathInjectionScanner(config_manager),
            'trace': TraceScanner(config_manager),
>>>>>>> 8c539426
        }
    
    def run_scan(self, scan_type: str) -> ScanResults:
        """
        Run the specified vulnerability scan.
        
        Args:
            scan_type: Type of scan to run ('sqli', 'xss', 'all', etc.)
            
        Returns:
            ScanResults containing findings and metadata
        """
        start_time = datetime.now()
        target = self.args.target
        
        logger.info(f"Starting {scan_type} scan on {target}")
        security_logger.log_scan_start(scan_type, target)
        
        try:
            if scan_type == "all":
                findings = self._run_all_scanners()
            elif scan_type in self.scanners:
                if self.config.is_scanner_enabled(scan_type):
                    scanner = self.scanners[scan_type]
                    findings = scanner.scan(target)
                else:
                    logger.warning(f"Scanner {scan_type} is disabled in configuration")
                    findings = []
            else:
                logger.error(f"Unknown scan type: {scan_type}")
                findings = []
            
            end_time = datetime.now()
            
            # Log scan completion
            security_logger.log_scan_complete(scan_type, target, len(findings))
            
            # Create scan results
            results = self.report_generator.create_scan_results(
                scan_type=scan_type,
                target=target,
                start_time=start_time,
                end_time=end_time,
                findings=findings,
                scanner_config=self.config.get('scanners'),
                command_line_args=vars(self.args)
            )
            
            return results
            
        except Exception as e:
            logger.error(f"Scan failed: {str(e)}")
            security_logger.log_error("SCAN_FAILED", str(e), target)
            raise
    
    def _run_all_scanners(self) -> List[Finding]:
        """Run all enabled scanners."""
        all_findings = []
        
        # Run enabled scanners
        enabled_scanners = [name for name in self.scanners.keys() 
                          if self.config.is_scanner_enabled(name)]
        
        if self.args.threads > 1:
            # Run scanners in parallel
            with concurrent.futures.ThreadPoolExecutor(max_workers=self.args.threads) as executor:
                future_to_scanner = {}
                
                for scanner_name in enabled_scanners:
                    scanner = self.scanners[scanner_name]
                    future = executor.submit(scanner.scan, self.args.target)
                    future_to_scanner[future] = scanner_name
                
                for future in concurrent.futures.as_completed(future_to_scanner):
                    scanner_name = future_to_scanner[future]
                    try:
                        findings = future.result()
                        all_findings.extend(findings)
                        logger.info(f"Completed {scanner_name} scan - {len(findings)} findings")
                    except Exception as e:
                        logger.error(f"Scanner {scanner_name} failed: {str(e)}")
        else:
            # Run scanners sequentially
            for scanner_name in enabled_scanners:
                try:
                    scanner = self.scanners[scanner_name]
                    findings = scanner.scan(self.args.target)
                    all_findings.extend(findings)
                    logger.info(f"Completed {scanner_name} scan - {len(findings)} findings")
                except Exception as e:
                    logger.error(f"Scanner {scanner_name} failed: {str(e)}")
        
        return all_findings<|MERGE_RESOLUTION|>--- conflicted
+++ resolved
@@ -21,13 +21,9 @@
 from scanners.xxe.xxe_scanner import XXEScanner
 from scanners.cmdi.command_injection_scanner import CommandInjectionScanner
 from scanners.idor.idor_scanner import IDORScanner
-<<<<<<< HEAD
-from scanners.ssji.ssji_scanner import SSJIScanner
-=======
 from scanners.xpath.xpath_injection_scanner import XPathInjectionScanner
 from scanners.trace.trace_scanner import TraceScanner
-
->>>>>>> 8c539426
+from scanners.ssji.ssji_scanner import SSJIScanner
 
 logger = logging.getLogger(__name__)
 security_logger = get_security_logger()
@@ -58,12 +54,9 @@
             'xxe': XXEScanner(config_manager),
             'cmdi': CommandInjectionScanner(config_manager),
             'idor': IDORScanner(config_manager),
-<<<<<<< HEAD
             'ssji': SSJIScanner(config_manager),
-=======
             'xpath': XPathInjectionScanner(config_manager),
             'trace': TraceScanner(config_manager),
->>>>>>> 8c539426
         }
     
     def run_scan(self, scan_type: str) -> ScanResults:
