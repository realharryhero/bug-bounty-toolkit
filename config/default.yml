# Default Configuration for Bug Bounty Toolkit

general:
  threads: 10
  timeout: 30
  delay: 1.0
  user_agent: "BugBountyToolkit/1.0 (Ethical Security Research)"
  max_retries: 3
  rate_limit:
    requests_per_second: 5
    burst_limit: 20

# Scanner configurations
scanners:
  sqli:
    enabled: true
    payload_file: "payloads/sqli_payloads.txt"
    test_types: ["error", "blind", "time", "union"]
    time_delay: 5
    confidence_threshold: 0.7
  
  xss:
    enabled: true
    payload_file: "payloads/xss_payloads.txt"
    test_types: ["reflected", "stored", "dom"]
    confidence_threshold: 0.8
  
  csrf:
    enabled: true
    check_tokens: true
    check_referrer: true
    check_origin: true
  
  auth:
    enabled: true
    test_session_management: true
    test_privilege_escalation: true
    common_passwords: "payloads/common_passwords.txt"
  
  traversal:
    enabled: true
    payload_file: "payloads/traversal_payloads.txt"
    encodings: ["url", "double_url", "unicode"]
  
  ssrf:
    enabled: true
    payload_file: "payloads/ssrf_payloads.txt"
    test_internal_ips: true
    test_cloud_metadata: true
  
  xxe:
    enabled: true
    payload_file: "payloads/xxe_payloads.txt"
    test_out_of_band: true
  
  cmdi:
    enabled: true
    payload_file: "payloads/cmdi_payloads.txt"
    test_types: ["direct", "blind", "time"]
  
  idor:
    enabled: true
    test_numeric_ids: true
    test_uuid_ids: true
    test_encoded_ids: true

<<<<<<< HEAD
  xpath:
    enabled: true
    payload_file: "payloads/xpath_payloads.txt"
    test_types: ["error", "blind"]
    confidence_threshold: 0.7
=======
  trace:
    enabled: true
>>>>>>> 8da61138

# Reconnaissance configurations
recon:
  subdomain_enum:
    enabled: true
    wordlist: "payloads/subdomains.txt"
    dns_servers: ["8.8.8.8", "1.1.1.1"]
    check_certificate_transparency: true
    brute_force: true
  
  port_scan:
    enabled: true
    common_ports: [21, 22, 23, 25, 53, 80, 110, 143, 443, 993, 995, 8080, 8443]
    full_scan: false
    banner_grab: true
    service_detection: true
  
  tech_fingerprint:
    enabled: true
    check_headers: true
    check_cookies: true
    check_html_patterns: true
    check_js_libraries: true
  
  url_discovery:
    enabled: true
    wordlist: "payloads/directories.txt"
    extensions: [".php", ".asp", ".aspx", ".jsp", ".html", ".js"]
    check_robots_txt: true
    check_sitemap_xml: true

# Reporting configuration
reporting:
  include_screenshots: false
  include_payload_details: true
  confidence_filter: 0.5
  formats:
    html:
      template: "templates/report.html"
      include_css: true
    json:
      pretty_print: true
    pdf:
      template: "templates/report_pdf.html"

# Output configuration
output:
  directory: "reports"
  timestamp_format: "%Y%m%d_%H%M%S"
  log_level: "INFO"
  save_raw_responses: false<|MERGE_RESOLUTION|>--- conflicted
+++ resolved
@@ -63,17 +63,15 @@
     test_numeric_ids: true
     test_uuid_ids: true
     test_encoded_ids: true
-
-<<<<<<< HEAD
+  
+  trace:
+    enabled: true
+    
   xpath:
     enabled: true
     payload_file: "payloads/xpath_payloads.txt"
     test_types: ["error", "blind"]
     confidence_threshold: 0.7
-=======
-  trace:
-    enabled: true
->>>>>>> 8da61138
 
 # Reconnaissance configurations
 recon:
