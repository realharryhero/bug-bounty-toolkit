#!/usr/bin/env python3
"""
Simple test script to verify the bug bounty toolkit functionality
"""

import sys
import os
import tempfile
import shutil
from pathlib import Path
import socket
import unittest
from unittest.mock import patch, Mock

# Add project root to Python path
project_root = Path(__file__).parent
sys.path.insert(0, str(project_root))

from core.authorization.auth_manager import AuthorizationManager
from core.config.config_manager import ConfigManager
from core.reporting.report_generator import ReportGenerator, Finding, Severity
from core.utils.logger import setup_logging
from scanners.sqli.sql_injection_scanner import SQLInjectionScanner
from scanners.xss.xss_scanner import XSSScanner
from scanners.csrf.csrf_scanner import CSRFScanner
from scanners.traversal.directory_traversal_scanner import DirectoryTraversalScanner
from scanners.xpath.xpath_injection_scanner import XPathInjectionScanner
from scanners.cmdi.command_injection_scanner import CommandInjectionScanner
from scanners.put.put_scanner import PutScanner

def test_imports():
    """Test that all core modules can be imported."""
    print("Testing imports...")
    
    try:
        from core.authorization.auth_manager import AuthorizationManager
        from core.config.config_manager import ConfigManager
        from core.reporting.report_generator import ReportGenerator, Finding, Severity
        from core.utils.logger import setup_logging
        from scanners.sqli.sql_injection_scanner import SQLInjectionScanner
        from scanners.xss.xss_scanner import XSSScanner
        from scanners.csrf.csrf_scanner import CSRFScanner
        from scanners.traversal.directory_traversal_scanner import DirectoryTraversalScanner
<<<<<<< HEAD
        from scanners.php_code_injection.php_code_injection_scanner import PHPCodeInjectionScanner
=======
        from scanners.ssji.ssji_scanner import SSJIScanner
        from scanners.put.put_scanner import PutScanner
        assert 'AuthorizationManager' in globals()
        assert 'ConfigManager' in globals()
        assert 'ReportGenerator' in globals()
        assert 'SQLInjectionScanner' in globals()
        assert 'XSSScanner' in globals()
        assert 'CSRFScanner' in globals()
        assert 'DirectoryTraversalScanner' in globals()
        assert 'XPathInjectionScanner' in globals()
        assert 'CommandInjectionScanner' in globals()
        assert 'PutScanner' in globals()
        assert 'SSJIScanner' in globals()
>>>>>>> a82a4957
        print("✅ All imports successful")
        return True
    except (ImportError, AssertionError) as e:
        print(f"❌ Import error: {e}")
        return False

def test_configuration():
    """Test configuration loading."""
    print("Testing configuration...")
    
    try:
        config_manager = ConfigManager("config/default.yml")
        
        # Test basic config access
        threads = config_manager.get('general.threads')
        timeout = config_manager.get('general.timeout')
        
        if threads and timeout:
            print(f"✅ Configuration loaded - Threads: {threads}, Timeout: {timeout}")
            return True
        else:
            print("❌ Configuration values not found")
            return False
            
    except Exception as e:
        print(f"❌ Configuration error: {e}")
        return False

def test_authorization():
    """Test authorization framework."""
    print("Testing authorization...")
    
    try:
        auth_manager = AuthorizationManager()
        
        # Test blacklist functionality
        if auth_manager._is_blacklisted("localhost"):
            print("✅ Authorization blacklist working")
            return True
        else:
            print("❌ Authorization blacklist not working")
            return False
            
    except Exception as e:
        print(f"❌ Authorization error: {e}")
        return False

def test_reporting():
    """Test report generation."""
    print("Testing reporting...")
    
    try:
        from datetime import datetime
        
        # Create temporary directory for test
        with tempfile.TemporaryDirectory() as temp_dir:
            report_gen = ReportGenerator(temp_dir)
            
            # Create a test finding
            finding = report_gen.create_finding(
                title="Test Finding",
                severity=Severity.MEDIUM,
                confidence=0.8,
                description="This is a test finding",
                target="https://example.com",
                vulnerability_type="Test"
            )
            
            # Create scan results
            start_time = datetime.now()
            end_time = datetime.now()
            
            scan_results = report_gen.create_scan_results(
                scan_type="test",
                target="https://example.com",
                start_time=start_time,
                end_time=end_time,
                findings=[finding]
            )
            
            # Generate report
            report_path = report_gen.generate_report(scan_results, "json")
            
            if os.path.exists(report_path):
                print("✅ Report generation working")
                return True
            else:
                print("❌ Report not generated")
                return False
                
    except Exception as e:
        print(f"❌ Reporting error: {e}")
        return False

from unittest.mock import patch

def test_scanners():
    """Test scanner initialization."""
    print("Testing scanners...")
    
    try:
        from core.config.config_manager import ConfigManager
        from scanners.sqli.sql_injection_scanner import SQLInjectionScanner
        from scanners.xss.xss_scanner import XSSScanner
        from scanners.csrf.csrf_scanner import CSRFScanner
        from scanners.traversal.directory_traversal_scanner import DirectoryTraversalScanner
<<<<<<< HEAD
        from scanners.php_code_injection.php_code_injection_scanner import PHPCodeInjectionScanner
        
=======
        from scanners.ssrf.ssrf_scanner import SSRFScanner
        from scanners.ssji.ssji_scanner import SSJIScanner    
        from scanners.put.put_scanner import PutScanner
>>>>>>> a82a4957
        config_manager = ConfigManager("config/default.yml")
        
        # Initialize scanners
        sqli_scanner = SQLInjectionScanner(config_manager)
        xss_scanner = XSSScanner(config_manager)
        csrf_scanner = CSRFScanner(config_manager)
        traversal_scanner = DirectoryTraversalScanner(config_manager)
<<<<<<< HEAD
        php_code_injection_scanner = PHPCodeInjectionScanner(config_manager)
=======
        ssrf_scanner = SSRFScanner(config_manager)

        # Check if payloads are loaded
        if (hasattr(sqli_scanner, 'payloads') and len(sqli_scanner.payloads) > 0 and
            hasattr(xss_scanner, 'payloads') and len(xss_scanner.payloads) > 0 and
            hasattr(ssrf_scanner, 'oob_interaction')):
            print("✅ Scanners initialized with payloads and OOB interaction")
        ssji_scanner = SSJIScanner(config_manager)
        put_scanner = PutScanner(config_manager)
        cmdi_scanner = CommandInjectionScanner(config_manager)
>>>>>>> a82a4957
        
        # Check if payloads are loaded
        if (hasattr(sqli_scanner, 'payloads') and len(sqli_scanner.payloads) > 0 and
            hasattr(xss_scanner, 'payloads') and len(xss_scanner.payloads) > 0 and
<<<<<<< HEAD
            hasattr(php_code_injection_scanner, 'payloads') and len(php_code_injection_scanner.payloads) > 0):
=======
            hasattr(ssji_scanner, 'ssji_payloads') and len(ssji_scanner.ssji_payloads) > 0) and
            hasattr(cmdi_scanner, 'payloads') and len(cmdi_scanner.payloads) > 0):
>>>>>>> a82a4957
            print("✅ Scanners initialized with payloads")
            return True
        else:
            print("❌ Scanners not properly initialized")
            return False
            
    except Exception as e:
        print(f"❌ Scanner error: {e}")
        return False

def test_oob_interaction():
    """Test the OOBInteraction utility."""
    print("Testing OOB Interaction...")
    try:
        from core.utils.oob_interaction import OOBInteraction
        oob = OOBInteraction("test.com")
        payload = oob.generate_payload()

        # Initially, no interaction
        with patch('socket.gethostbyname', side_effect=socket.gaierror):
            if oob.check_interaction(payload):
                print("❌ OOB interaction should not be detected yet.")
                return False

        # Simulate a DNS lookup
        with patch('socket.gethostbyname', return_value='127.0.0.1'):
            if not oob.check_interaction(payload):
                print("❌ OOB interaction was not detected after simulated lookup.")
                return False

        print("✅ OOB Interaction utility working")
        return True
    except Exception as e:
        print(f"❌ OOB Interaction error: {e}")

def test_ldap_scanner():
    """Test the LDAP injection scanner."""
    print("Testing LDAP Injection Scanner...")
    try:
        from core.config.config_manager import ConfigManager
        from scanners.ldap.ldap_injection_scanner import LDAPInjectionScanner

        config_manager = ConfigManager("config/default.yml")
        ldap_scanner = LDAPInjectionScanner(config_manager)

        test_url = "http://test.com/login?id=123&user=test"

        with patch('requests.get') as mock_get:
            # --- Test Error-Based LDAPi ---
            mock_response_error = Mock()
            mock_response_error.status_code = 200
            mock_response_error.text = "An LDAPException occurred"

            mock_response_normal = Mock()
            mock_response_normal.status_code = 200
            mock_response_normal.text = "Normal response"

            num_payloads = len(ldap_scanner.payloads)
            side_effects = [mock_response_normal] * num_payloads + [mock_response_error]
            mock_get.side_effect = side_effects

            # Temporarily disable blind scan to isolate error-based test
            ldap_scanner.config['test_types'] = ['error']
            findings = ldap_scanner.scan(test_url)

            assert len(findings) == 1
            assert "in parameter 'user'" in findings[0].title
            print("✅ LDAP error-based scan successful")

            # --- Test Blind LDAPi ---
            mock_get.reset_mock()

            mock_response_true = Mock()
            mock_response_true.status_code = 200
            mock_response_true.text = "Welcome admin"

            mock_response_false = Mock()
            mock_response_false.status_code = 200
            mock_response_false.text = "Invalid credentials"

            # For the 'id' param, both true and false payloads should result in the same "normal" response
            # For the 'user' param, true payload gets "Welcome", false gets "Invalid"
            side_effects = [mock_response_normal, mock_response_normal] + [mock_response_true, mock_response_false]
            mock_get.side_effect = side_effects

            # Temporarily disable error-based scan to isolate blind test
            ldap_scanner.config['test_types'] = ['blind']
            findings = ldap_scanner.scan(test_url)

            assert len(findings) == 1
            assert "in parameter 'user'" in findings[0].title
            print("✅ LDAP blind injection scan successful")

        return True
    except Exception as e:
        print(f"❌ LDAP Scanner test error: {e}")
        import traceback
        traceback.print_exc()

def test_xpath_scanner():
    """Test the XPath injection scanner."""
    print("Testing XPath Injection Scanner...")

    config_manager = ConfigManager("config/default.yml")
    scanner = XPathInjectionScanner(config_manager)

    # Mock responses
    def mock_requests_get(url, timeout):
        response = Mock()
        response.status_code = 200
        if "query=' or '1'='1" in url:
            response.text = "<html><body>Found</body></html>"
        elif "query=' or '1'='2" in url:
            response.text = "<html><body></body></html>"
        elif "query='" in url:
            response.text = "Invalid XPath expression"
        else:
            response.text = "<html><body>Hello</body></html>"
        return response

    with patch('requests.get', side_effect=mock_requests_get):
        findings = scanner.scan("http://test.com/search")

    error_based_found = any("Error-based XPath injection detected" in f.description for f in findings)
    blind_based_found = any("Blind XPath injection detected" in f.description for f in findings)

    if error_based_found and blind_based_found:
        print("✅ XPath Injection Scanner working")
        return True
    else:
        print("❌ XPath Injection Scanner not working")

def test_cmdi_scanner():
    """Test CMDi scanner initialization."""
    print("Testing CMDi Scanner...")

    try:
        from core.config.config_manager import ConfigManager
        from scanners.cmdi.command_injection_scanner import CommandInjectionScanner

        config_manager = ConfigManager("config/default.yml")
        cmdi_scanner = CommandInjectionScanner(config_manager)

        if hasattr(cmdi_scanner, 'payloads') and len(cmdi_scanner.payloads) > 0:
            print("✅ CMDi scanner initialized with payloads")
            return True
        else:
            print("❌ CMDi scanner not properly initialized")
            return False

    except Exception as e:
        print(f"❌ CMDi scanner error: {e}")
        return False

def main():
    """Run all tests."""
    print("=" * 50)
    print("Bug Bounty Toolkit - Test Suite")
    print("=" * 50)
    
    tests = [
        test_imports,
        test_configuration,
        test_authorization,
        test_reporting,
        test_scanners,
        test_oob_interaction
        test_ldap_scanner
        test_xpath_scanner
        test_cmdi_scanner
    ]
    
    passed = 0
    failed = 0
    
    for test in tests:
        try:
            if test():
                passed += 1
            else:
                failed += 1
        except Exception as e:
            print(f"❌ Test {test.__name__} failed with exception: {e}")
            failed += 1
        print()
    
    print("=" * 50)
    print(f"Test Results: {passed} passed, {failed} failed")
    print("=" * 50)
    
    if failed == 0:
        print("🎉 All tests passed! Toolkit is ready to use.")
        return 0
    else:
        print("⚠️  Some tests failed. Please check the errors above.")
        return 1

if __name__ == "__main__":
    sys.exit(main())<|MERGE_RESOLUTION|>--- conflicted
+++ resolved
@@ -41,9 +41,7 @@
         from scanners.xss.xss_scanner import XSSScanner
         from scanners.csrf.csrf_scanner import CSRFScanner
         from scanners.traversal.directory_traversal_scanner import DirectoryTraversalScanner
-<<<<<<< HEAD
         from scanners.php_code_injection.php_code_injection_scanner import PHPCodeInjectionScanner
-=======
         from scanners.ssji.ssji_scanner import SSJIScanner
         from scanners.put.put_scanner import PutScanner
         assert 'AuthorizationManager' in globals()
@@ -57,7 +55,6 @@
         assert 'CommandInjectionScanner' in globals()
         assert 'PutScanner' in globals()
         assert 'SSJIScanner' in globals()
->>>>>>> a82a4957
         print("✅ All imports successful")
         return True
     except (ImportError, AssertionError) as e:
@@ -164,14 +161,10 @@
         from scanners.xss.xss_scanner import XSSScanner
         from scanners.csrf.csrf_scanner import CSRFScanner
         from scanners.traversal.directory_traversal_scanner import DirectoryTraversalScanner
-<<<<<<< HEAD
         from scanners.php_code_injection.php_code_injection_scanner import PHPCodeInjectionScanner
-        
-=======
         from scanners.ssrf.ssrf_scanner import SSRFScanner
         from scanners.ssji.ssji_scanner import SSJIScanner    
         from scanners.put.put_scanner import PutScanner
->>>>>>> a82a4957
         config_manager = ConfigManager("config/default.yml")
         
         # Initialize scanners
@@ -179,9 +172,7 @@
         xss_scanner = XSSScanner(config_manager)
         csrf_scanner = CSRFScanner(config_manager)
         traversal_scanner = DirectoryTraversalScanner(config_manager)
-<<<<<<< HEAD
         php_code_injection_scanner = PHPCodeInjectionScanner(config_manager)
-=======
         ssrf_scanner = SSRFScanner(config_manager)
 
         # Check if payloads are loaded
@@ -192,17 +183,13 @@
         ssji_scanner = SSJIScanner(config_manager)
         put_scanner = PutScanner(config_manager)
         cmdi_scanner = CommandInjectionScanner(config_manager)
->>>>>>> a82a4957
         
         # Check if payloads are loaded
         if (hasattr(sqli_scanner, 'payloads') and len(sqli_scanner.payloads) > 0 and
             hasattr(xss_scanner, 'payloads') and len(xss_scanner.payloads) > 0 and
-<<<<<<< HEAD
             hasattr(php_code_injection_scanner, 'payloads') and len(php_code_injection_scanner.payloads) > 0):
-=======
             hasattr(ssji_scanner, 'ssji_payloads') and len(ssji_scanner.ssji_payloads) > 0) and
             hasattr(cmdi_scanner, 'payloads') and len(cmdi_scanner.payloads) > 0):
->>>>>>> a82a4957
             print("✅ Scanners initialized with payloads")
             return True
         else:
