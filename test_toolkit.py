--- conflicted
+++ resolved
@@ -8,10 +8,7 @@
 import tempfile
 import shutil
 from pathlib import Path
-<<<<<<< HEAD
-=======
 import unittest
->>>>>>> e83c4b8e
 from unittest.mock import patch, Mock
 
 # Add project root to Python path
@@ -188,7 +185,6 @@
         print(f"❌ Scanner error: {e}")
         return False
 
-<<<<<<< HEAD
 def test_ldap_scanner():
     """Test the LDAP injection scanner."""
     print("Testing LDAP Injection Scanner...")
@@ -252,7 +248,6 @@
         print(f"❌ LDAP Scanner test error: {e}")
         import traceback
         traceback.print_exc()
-=======
 
 def test_xpath_scanner():
     """Test the XPath injection scanner."""
@@ -307,7 +302,6 @@
 
     except Exception as e:
         print(f"❌ CMDi scanner error: {e}")
->>>>>>> e83c4b8e
         return False
 
 def main():
@@ -322,12 +316,9 @@
         test_authorization,
         test_reporting,
         test_scanners,
-<<<<<<< HEAD
         test_ldap_scanner
-=======
         test_xpath_scanner
         test_cmdi_scanner
->>>>>>> e83c4b8e
     ]
     
     passed = 0
